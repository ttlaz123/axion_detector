--- conflicted
+++ resolved
@@ -21,7 +21,6 @@
 
 HEXSTATUS='scanning'
 
-<<<<<<< HEAD
 def tuning_scan(hex, tuning_sequence):
     '''
     hex: HexaChamber object
@@ -36,8 +35,6 @@
         hex.incremental_move(**step)
 
     return responses    
-=======
->>>>>>> 67551dd8
 
 def safety_check(danger_volts=0.4, channel='ai0', task_number=1, timeout=30):
     '''
@@ -80,9 +77,6 @@
 
     return touching
 
-<<<<<<< HEAD
-
-=======
 def generate_single_axis_seq(coord='dX', incr=0.01, start=0, end=1):
     '''
     Generates the list of coordinates to move the hexapod 
@@ -93,7 +87,6 @@
     seq.insert(0, {coord:start})
     seq.append({coord:-end})
     return seq
->>>>>>> 67551dd8
 
 def main():
     parser = argparse.ArgumentParser()
