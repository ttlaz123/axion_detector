--- conflicted
+++ resolved
@@ -41,9 +41,6 @@
 
     return freqs, responses, start_pos, coord, start, end
 
-<<<<<<< HEAD
-def plot_dir_with_spectra(spec_dir):
-=======
 if __name__ == '__main__':
 
     plot_dir = "C:\\Users\\FTS\\source\\repos\\axion_detector\\plots\\"
@@ -59,7 +56,6 @@
 
     data_dir = args.data_dir
     fnames = args.fnames
->>>>>>> 161a529d
 
     # this is for over-plotting all single spectra in a directory & fitting fundamental
 
